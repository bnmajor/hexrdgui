import os
from pathlib import Path

import numpy as np

from PySide2.QtCore import QEvent, QObject, Qt, QThreadPool, Signal, QTimer
from PySide2.QtWidgets import (
    QApplication, QDockWidget, QFileDialog, QInputDialog, QMainWindow,
    QMessageBox, QVBoxLayout
)

from hexrd.ui.async_runner import AsyncRunner
from hexrd.ui.calibration_config_widget import CalibrationConfigWidget
from hexrd.ui.calibration_slider_widget import CalibrationSliderWidget

from hexrd.ui.color_map_editor import ColorMapEditor
from hexrd.ui.progress_dialog import ProgressDialog
from hexrd.ui.cal_tree_view import CalTreeView
from hexrd.ui.hand_drawn_mask_dialog import HandDrawnMaskDialog
from hexrd.ui.indexing.run import FitGrainsRunner, IndexingRunner
from hexrd.ui.indexing.fit_grains_results_dialog import FitGrainsResultsDialog
from hexrd.ui.calibration.calibration_runner import CalibrationRunner
from hexrd.ui.calibration.auto.powder_runner import PowderRunner
from hexrd.ui.calibration.wppf_runner import WppfRunner
from hexrd.ui.create_polar_mask import create_polar_mask, rebuild_polar_masks
<<<<<<< HEAD
from hexrd.ui.create_raw_mask import create_raw_mask, rebuild_raw_masks
=======
from hexrd.ui.create_raw_mask import convert_polar_to_raw, rebuild_raw_masks
>>>>>>> 7a1f2bf5
from hexrd.ui.utils import unique_name
from hexrd.ui.constants import (
    OverlayType, ViewType, WORKFLOW_HEDM, WORKFLOW_LLNL)
from hexrd.ui.hexrd_config import HexrdConfig
from hexrd.ui.image_file_manager import ImageFileManager
from hexrd.ui.image_load_manager import ImageLoadManager
from hexrd.ui.import_data_panel import ImportDataPanel
from hexrd.ui.load_images_dialog import LoadImagesDialog
from hexrd.ui.load_panel import LoadPanel
from hexrd.ui.lorentz_polarization_options_dialog import (
    LorentzPolarizationOptionsDialog
)
from hexrd.ui.mask_manager_dialog import MaskManagerDialog
from hexrd.ui.mask_regions_dialog import MaskRegionsDialog
from hexrd.ui.materials_panel import MaterialsPanel
from hexrd.ui.messages_widget import MessagesWidget
from hexrd.ui.refinements_editor import RefinementsEditor
from hexrd.ui.save_images_dialog import SaveImagesDialog
from hexrd.ui.transform_dialog import TransformDialog
from hexrd.ui.indexing.indexing_tree_view_dialog import IndexingTreeViewDialog
from hexrd.ui.indexing.fit_grains_tree_view_dialog import (
    FitGrainsTreeViewDialog
)
from hexrd.ui.image_mode_widget import ImageModeWidget
from hexrd.ui.ui_loader import UiLoader
from hexrd.ui.workflow_selection_dialog import WorkflowSelectionDialog
from hexrd.ui.rerun_clustering_dialog import RerunClusteringDialog


class MainWindow(QObject):

    # Emitted when new images are loaded
    new_images_loaded = Signal()

    # Emitted when a new mask is added
    new_mask_added = Signal(str)

    # Emitted when a new configuration is loaded
    config_loaded = Signal()

    def __init__(self, parent=None, image_files=None):
        super().__init__(parent)

        loader = UiLoader()
        self.ui = loader.load_file('main_window.ui', parent)
        self.workflow_widgets = {'HEDM': [], 'LLNL': []}

        self.thread_pool = QThreadPool(self)
        self.progress_dialog = ProgressDialog(self.ui)
        self.progress_dialog.setWindowTitle('Calibration Running')

        self.messages_widget = MessagesWidget(self.ui)
        dock_widget_contents = self.ui.messages_dock_widget_contents
        dock_widget_contents.layout().addWidget(self.messages_widget.ui)
        self.ui.resizeDocks([self.ui.messages_dock_widget], [80], Qt.Vertical)

        # Let the left dock widget take up the whole left side
        self.ui.setCorner(Qt.TopLeftCorner, Qt.LeftDockWidgetArea)
        self.ui.setCorner(Qt.BottomLeftCorner, Qt.LeftDockWidgetArea)

        self.color_map_editor = ColorMapEditor(self.ui.image_tab_widget,
                                               self.ui.central_widget)
        self.ui.color_map_dock_widgets.layout().addWidget(
            self.color_map_editor.ui)

        self.image_mode = ViewType.raw
        self.image_mode_widget = ImageModeWidget(self.ui.central_widget)
        self.ui.image_mode_dock_widgets.layout().addWidget(
            self.image_mode_widget.ui)

        self.add_materials_panel()

        self.load_widget = LoadPanel(self.ui)
        self.ui.load_page.setLayout(QVBoxLayout())
        self.ui.load_page.layout().addWidget(self.load_widget.ui)
        self.load_widget.ui.setVisible(False)
        self.workflow_widgets[WORKFLOW_HEDM].append(self.load_widget.ui)

        self.import_data_widget = ImportDataPanel(self.color_map_editor,
                                                  self.ui)
        self.ui.load_page.setLayout(QVBoxLayout())
        self.ui.load_page.layout().addWidget(self.import_data_widget.ui)
        self.import_data_widget.ui.setVisible(False)
        self.workflow_widgets[WORKFLOW_LLNL].append(self.import_data_widget.ui)

        self.cal_tree_view = CalTreeView(self.ui)
        self.calibration_config_widget = CalibrationConfigWidget(self.ui)
        self.calibration_slider_widget = CalibrationSliderWidget(self.ui)

        tab_texts = ['Tree View', 'Form View', 'Slider View']
        self.ui.calibration_tab_widget.clear()
        self.ui.calibration_tab_widget.addTab(self.cal_tree_view,
                                              tab_texts[0])
        self.ui.calibration_tab_widget.addTab(
            self.calibration_config_widget.ui, tab_texts[1])
        self.ui.calibration_tab_widget.addTab(
            self.calibration_slider_widget.ui, tab_texts[2])

        self.mask_manager_dialog = MaskManagerDialog(self.ui)

        self.setup_connections()

        self.update_config_gui()

        self.add_workflow_widgets()

        self.ui.action_apply_pixel_solid_angle_correction.setChecked(
            HexrdConfig().apply_pixel_solid_angle_correction)
        self.ui.action_apply_lorentz_polarization_correction.setChecked(
            HexrdConfig().apply_lorentz_polarization_correction)
        self.ui.action_subtract_minimum.setChecked(
            HexrdConfig().intensity_subtract_minimum)

        self.ui.action_show_live_updates.setChecked(HexrdConfig().live_update)
        self.live_update(HexrdConfig().live_update)

        ImageFileManager().load_dummy_images(True)

        # In order to avoid both a not very nice looking black window,
        # and a bug with the tabbed view
        # (see https://github.com/HEXRD/hexrdgui/issues/261),
        # do not draw the images before the first paint event has
        # occurred. The images will be drawn automatically after
        # the first paint event has occurred (see MainWindow.eventFilter).

        self.workflow_selection_dialog = WorkflowSelectionDialog(self.ui)

        self.add_view_dock_widget_actions()

    def setup_connections(self):
        """This is to setup connections for non-gui objects"""
        self.ui.installEventFilter(self)
        self.ui.action_open_config_file.triggered.connect(
            self.on_action_open_config_file_triggered)
        self.ui.action_open_grain_fitting_results.triggered.connect(
            self.open_grain_fitting_results)
        self.ui.action_save_config_yaml.triggered.connect(
            self.on_action_save_config_yaml_triggered)
        self.ui.action_save_config_hexrd.triggered.connect(
            self.on_action_save_config_hexrd_triggered)
        self.ui.action_open_materials.triggered.connect(
            self.on_action_open_materials_triggered)
        self.ui.action_save_imageseries.triggered.connect(
            self.on_action_save_imageseries_triggered)
        self.ui.action_save_materials.triggered.connect(
            self.on_action_save_materials_triggered)
        self.ui.action_export_current_plot.triggered.connect(
            self.on_action_export_current_plot_triggered)
        self.ui.action_edit_euler_angle_convention.triggered.connect(
            self.on_action_edit_euler_angle_convention)
        self.ui.action_edit_apply_hand_drawn_mask.triggered.connect(
            self.on_action_edit_apply_hand_drawn_mask_triggered)
        self.ui.action_edit_apply_hand_drawn_mask.triggered.connect(
            self.ui.image_tab_widget.toggle_off_toolbar)
        self.ui.action_edit_apply_laue_mask_to_polar.triggered.connect(
            self.on_action_edit_apply_laue_mask_to_polar_triggered)
        self.ui.action_edit_apply_powder_mask_to_polar.triggered.connect(
            self.action_edit_apply_powder_mask_to_polar)
        self.ui.action_edit_apply_polygon_mask.triggered.connect(
            self.on_action_edit_apply_polygon_mask_triggered)
        self.ui.action_edit_apply_polygon_mask.triggered.connect(
            self.ui.image_tab_widget.toggle_off_toolbar)
        self.ui.action_edit_reset_instrument_config.triggered.connect(
            self.on_action_edit_reset_instrument_config)
        self.ui.action_edit_refinements.triggered.connect(
            self.edit_refinements)
        self.ui.action_transform_detectors.triggered.connect(
            self.on_action_transform_detectors_triggered)
        self.ui.action_open_mask_manager.triggered.connect(
            self.on_action_open_mask_manager_triggered)
        self.ui.action_show_live_updates.toggled.connect(
            self.live_update)
        self.ui.action_show_detector_borders.toggled.connect(
            HexrdConfig().set_show_detector_borders)
        self.ui.action_view_indexing_config.triggered.connect(
            self.view_indexing_config)
        self.ui.action_view_fit_grains_config.triggered.connect(
            self.view_fit_grains_config)
        self.ui.calibration_tab_widget.currentChanged.connect(
            self.update_config_gui)
        self.image_mode_widget.tab_changed.connect(self.change_image_mode)
        self.image_mode_widget.mask_applied.connect(self.update_all)
        self.ui.action_run_powder_calibration.triggered.connect(
            self.start_powder_calibration)
        self.ui.action_run_calibration.triggered.connect(
            self.on_action_run_calibration_triggered)
        self.ui.action_run_calibration.triggered.connect(
            self.ui.image_tab_widget.toggle_off_toolbar)
        self.ui.action_run_indexing.triggered.connect(
            self.on_action_run_indexing_triggered)
        self.ui.action_rerun_clustering.triggered.connect(
            self.on_action_rerun_clustering)
        self.ui.action_run_fit_grains.triggered.connect(
            self.on_action_run_fit_grains_triggered)
        self.ui.action_run_wppf.triggered.connect(self.run_wppf)
        self.new_images_loaded.connect(self.images_loaded)
        self.ui.image_tab_widget.update_needed.connect(self.update_all)
        self.ui.image_tab_widget.new_mouse_position.connect(
            self.new_mouse_position)
        self.ui.image_tab_widget.clear_mouse_position.connect(
            self.ui.status_bar.clearMessage)
        self.import_data_widget.new_config_loaded.connect(
            self.update_config_gui)
        self.import_data_widget.cancel_workflow.connect(
            self.load_dummy_images)
        self.config_loaded.connect(
            self.import_data_widget.config_loaded_from_menu)
        self.ui.action_show_toolbar.toggled.connect(
            self.ui.image_tab_widget.toggle_off_toolbar)

        self.image_mode_widget.polar_show_snip1d.connect(
            self.ui.image_tab_widget.polar_show_snip1d)

        self.ui.action_open_images.triggered.connect(
            self.open_image_files)
        self.ui.action_open_aps_imageseries.triggered.connect(
            self.open_aps_imageseries)
        HexrdConfig().update_status_bar.connect(
            self.ui.status_bar.showMessage)
        HexrdConfig().detectors_changed.connect(
            self.on_detectors_changed)
        HexrdConfig().deep_rerender_needed.connect(self.deep_rerender)
        HexrdConfig().workflow_changed.connect(self.add_workflow_widgets)
        HexrdConfig().raw_masks_changed.connect(
            self.ui.image_tab_widget.load_images)

        ImageLoadManager().update_needed.connect(self.update_all)
        ImageLoadManager().new_images_loaded.connect(self.new_images_loaded)
        ImageLoadManager().images_transformed.connect(self.update_config_gui)
        ImageLoadManager().live_update_status.connect(self.live_update)
        ImageLoadManager().state_updated.connect(self.load_widget.setup_gui)

        self.ui.action_switch_workflow.triggered.connect(
            self.on_action_switch_workflow_triggered)

        self.new_mask_added.connect(self.mask_manager_dialog.update_masks_list)
        self.image_mode_widget.tab_changed.connect(
            self.mask_manager_dialog.image_mode_changed)

        HexrdConfig().calibration_complete.connect(self.calibration_finished)

        self.ui.action_apply_pixel_solid_angle_correction.toggled.connect(
            HexrdConfig().set_apply_pixel_solid_angle_correction)
        self.ui.action_apply_lorentz_polarization_correction.toggled.connect(
            self.apply_lorentz_polarization_correction_toggled)
        self.ui.action_subtract_minimum.toggled.connect(
            HexrdConfig().set_intensity_subtract_minimum)

        self.import_data_widget.enforce_raw_mode.connect(
            self.enforce_view_mode)

    def set_icon(self, icon):
        self.ui.setWindowIcon(icon)

    def show(self):
        self.ui.show()

    def add_workflow_widgets(self):
        current_workflow = HexrdConfig().workflow
        for key in self.workflow_widgets.keys():
            visible = True if key == current_workflow else False
            for widget in self.workflow_widgets[key]:
                widget.setVisible(visible)

    def add_materials_panel(self):
        # Remove the placeholder materials panel from the UI, and
        # add the real one.
        materials_panel_index = -1
        for i in range(self.ui.config_tool_box.count()):
            if self.ui.config_tool_box.itemText(i) == 'Materials':
                materials_panel_index = i

        if materials_panel_index < 0:
            raise Exception('"Materials" panel not found!')

        self.ui.config_tool_box.removeItem(materials_panel_index)
        self.materials_panel = MaterialsPanel(self.ui)
        self.ui.config_tool_box.insertItem(materials_panel_index,
                                           self.materials_panel.ui,
                                           'Materials')

    def on_action_open_config_file_triggered(self):
        selected_file, selected_filter = QFileDialog.getOpenFileName(
            self.ui, 'Load Configuration', HexrdConfig().working_dir,
            'HEXRD files (*.hexrd *.yml)')

        if selected_file:
            path = Path(selected_file)
            HexrdConfig().working_dir = str(path.parent)

            HexrdConfig().load_instrument_config(str(path))
            self.update_config_gui()

    def _save_config(self, extension, filter):
        selected_file, selected_filter = QFileDialog.getSaveFileName(
            self.ui, 'Save Configuration', HexrdConfig().working_dir, filter)

        if selected_file:
            if Path(selected_file).suffix != extension:
                selected_file += extension

            HexrdConfig().working_dir = str(Path(selected_file).parent)
            return HexrdConfig().save_instrument_config(selected_file)

    def on_action_save_config_hexrd_triggered(self):
        self._save_config('.hexrd', 'HEXRD files (*.hexrd)')

    def on_action_save_config_yaml_triggered(self):
        self._save_config('.yml', 'YAML files (*.yml)')

    def open_grain_fitting_results(self):
        selected_file, _ = QFileDialog.getOpenFileName(
            self.ui, 'Open Grain Fitting File', HexrdConfig().working_dir,
            'Grain fitting output files (*.out)')

        if selected_file:
            path = Path(selected_file)
            HexrdConfig().working_dir = str(path.parent)

            data = np.loadtxt(selected_file, ndmin=2)
            dialog = FitGrainsResultsDialog(data, parent=self.ui)
            dialog.show()
            self._fit_grains_results_dialog = dialog

    def on_detectors_changed(self):
        HexrdConfig().clear_overlay_data()
        HexrdConfig().current_imageseries_idx = 0
        self.load_dummy_images()
        self.ui.image_tab_widget.switch_toolbar(0)
        if self.workflow_selection_dialog == WORKFLOW_LLNL:
            # Update the load widget
            self.load_widget.config_changed()

    def load_dummy_images(self):
        ImageFileManager().load_dummy_images()
        self.update_all(clear_canvases=True)
        self.ui.action_transform_detectors.setEnabled(False)
        self.new_images_loaded.emit()

    def open_image_file(self):
        images_dir = HexrdConfig().images_dir

        selected_file, selected_filter = QFileDialog.getOpenFileNames(
            self.ui, dir=images_dir)

        if len(selected_file) > 1:
            msg = ('Please select only one file.')
            QMessageBox.warning(self.ui, 'HEXRD', msg)
            return

        return selected_file

    def open_image_files(self):
        # Get the most recent images dir
        images_dir = HexrdConfig().images_dir

        selected_files, selected_filter = QFileDialog.getOpenFileNames(
            self.ui, dir=images_dir)

        if selected_files:
            # Save the chosen dir
            HexrdConfig().set_images_dir(selected_files[0])

            files, manual = ImageLoadManager().load_images(selected_files)
            if not files:
                return

            if (any(len(f) != 1 for f in files)
                    or len(files) < len(HexrdConfig().detector_names)):
                msg = ('Number of files must match number of detectors: ' +
                       str(len(HexrdConfig().detector_names)))
                QMessageBox.warning(self.ui, 'HEXRD', msg)
                return

            # If it is a hdf5 file allow the user to select the path
            ext = os.path.splitext(selected_files[0])[1]
            if (ImageFileManager().is_hdf(ext) and not
                    ImageFileManager().path_exists(selected_files[0])):

                selection = ImageFileManager().path_prompt(selected_files[0])
                if not selection:
                    return

            dialog = LoadImagesDialog(files, manual, self.ui)

            if dialog.exec_():
                detector_names, image_files = dialog.results()
                image_files = [img for f in files for img in f]
                files = [[] for det in HexrdConfig().detector_names]
                for d, f in zip(detector_names, image_files):
                    pos = HexrdConfig().detector_names.index(d)
                    files[pos].append(f)
                ImageLoadManager().read_data(files, parent=self.ui)

    def images_loaded(self, enabled=True):
        self.ui.action_transform_detectors.setEnabled(enabled)
        self.update_color_map_bounds()
        self.update_hedm_enable_states()
        self.color_map_editor.reset_range()
        self.image_mode_widget.reset_masking()

    def open_aps_imageseries(self):
        # Get the most recent images dir
        images_dir = HexrdConfig().images_dir
        detector_names = HexrdConfig().detector_names
        selected_dirs = []
        for name in detector_names:
            caption = 'Select directory for detector: ' + name
            d = QFileDialog.getExistingDirectory(self.ui, caption,
                                                 dir=images_dir)
            if not d:
                return

            selected_dirs.append(d)
            images_dir = os.path.dirname(d)

        ImageFileManager().load_aps_imageseries(detector_names, selected_dirs)
        self.update_all()
        self.new_images_loaded.emit()

    def on_action_open_materials_triggered(self):
        selected_file, selected_filter = QFileDialog.getOpenFileName(
            self.ui, 'Load Materials File', HexrdConfig().working_dir,
            'HDF5 files (*.h5 *.hdf5)')

        if selected_file:
            HexrdConfig().working_dir = os.path.dirname(selected_file)
            HexrdConfig().load_materials(selected_file)

    def on_action_save_imageseries_triggered(self):
        if not HexrdConfig().has_images():
            msg = ('No ImageSeries available for saving.')
            QMessageBox.warning(self.ui, 'HEXRD', msg)
            return

        SaveImagesDialog(self.ui).exec_()

    def on_action_save_materials_triggered(self):
        selected_file, selected_filter = QFileDialog.getSaveFileName(
            self.ui, 'Save Materials', HexrdConfig().working_dir,
            'HDF5 files (*.h5 *.hdf5)')

        if selected_file:
            HexrdConfig().working_dir = os.path.dirname(selected_file)

            # Ensure the file name has an hdf5 ending
            acceptable_exts = ['.h5', '.hdf5']
            if not any(selected_file.endswith(x) for x in acceptable_exts):
                selected_file += '.h5'

            return HexrdConfig().save_materials(selected_file)

    def on_action_export_current_plot_triggered(self):
        selected_file, selected_filter = QFileDialog.getSaveFileName(
            self.ui, 'Save Current View', HexrdConfig().working_dir,
            'HDF5 files (*.h5 *.hdf5);; NPZ files (*.npz)')

        if selected_file:
            HexrdConfig().working_dir = os.path.dirname(selected_file)
            return self.ui.image_tab_widget.export_current_plot(selected_file)

    def on_action_run_calibration_triggered(self):
        if not hasattr(self, '_calibration_runner_async_runner'):
            # Initialize this only once and keep it around, so we don't
            # run into issues connecting/disconnecting the messages.
            self._calibration_runner_async_runner = AsyncRunner(self.ui)

        async_runner = self._calibration_runner_async_runner
        canvas = self.ui.image_tab_widget.image_canvases[0]
        runner = CalibrationRunner(canvas, async_runner)
        self._calibration_runner = runner

        try:
            runner.run()
        except Exception as e:
            QMessageBox.warning(self.ui, 'HEXRD', str(e))
            raise

    def calibration_finished(self):
        print('Calibration finished')
        print('Updating the GUI')
        self.update_config_gui()
        self.update_all()

    def on_action_run_indexing_triggered(self):
        self.ui.action_rerun_clustering.setEnabled(False)
        self._indexing_runner = IndexingRunner(self.ui)
        self._indexing_runner.clustering_ran.connect(
            self.ui.action_rerun_clustering.setEnabled)
        self._indexing_runner.run()

    def on_action_rerun_clustering(self):
        RerunClusteringDialog(self._indexing_runner, self.ui).exec_()

    def on_action_run_fit_grains_triggered(self):
        kwargs = {
            'grains_table': None,
            'indexing_runner': getattr(self, '_indexing_runner', None),
            'parent': self.ui,
        }
        runner = self._grain_fitting_runner = FitGrainsRunner(**kwargs)
        runner.run()

    def run_wppf(self):
        self._wppf_runner = WppfRunner(self.ui)
        try:
            self._wppf_runner.run()
        except Exception as e:
            QMessageBox.critical(self.ui, 'HEXRD', str(e))
            raise

    def update_color_map_bounds(self):
        self.color_map_editor.update_bounds(HexrdConfig().images_dict)

    def on_action_edit_euler_angle_convention(self):
        allowed_conventions = [
            'None',
            'Extrinsic XYZ',
            'Intrinsic ZXZ'
        ]
        corresponding_values = [
            None,
            {
                'axes_order': 'xyz',
                'extrinsic': True
            },
            {
                'axes_order': 'zxz',
                'extrinsic': False
            }
        ]
        current = HexrdConfig().euler_angle_convention
        ind = corresponding_values.index(current)

        name, ok = QInputDialog.getItem(self.ui, 'HEXRD',
                                        'Select Euler Angle Convention',
                                        allowed_conventions, ind, False)

        if not ok:
            # User canceled...
            return

        chosen = corresponding_values[allowed_conventions.index(name)]
        HexrdConfig().set_euler_angle_convention(chosen)

        self.update_all()
        self.update_config_gui()

    def on_action_edit_apply_hand_drawn_mask_triggered(self):
        # Make the dialog
        canvas = self.ui.image_tab_widget.image_canvases[0]
        self._apply_drawn_mask_line_picker = (
            HandDrawnMaskDialog(canvas, self.ui))
        self._apply_drawn_mask_line_picker.start()
        self._apply_drawn_mask_line_picker.finished.connect(
            self.run_apply_polar_mask)

<<<<<<< HEAD
    def run_apply_polar_mask(self, dets, line_data):
        raw_lines = HexrdConfig().raw_masks_line_data
        polar_lines = HexrdConfig().polar_masks_line_data
        if self.image_mode == ViewType.raw:
            for det, line in zip(dets, line_data):
                name = unique_name({**raw_lines, **polar_lines}, 'raw_mask_0')
                HexrdConfig().raw_masks_line_data[name] = [(det, line.copy())]
                HexrdConfig().visible_masks.append(name)
                create_raw_mask(name, [(det, line.copy())])
            HexrdConfig().raw_masks_changed.emit()
        elif self.image_mode == ViewType.polar:
            for line in line_data:
                name = unique_name(
                    {**raw_lines, **polar_lines}, 'polar_mask_0')
                HexrdConfig().polar_masks_line_data[name] = line.copy()
                HexrdConfig().visible_masks.append(name)
                create_polar_mask([line.copy()], name)
            HexrdConfig().polar_masks_changed.emit()
=======
    def run_apply_polar_mask(self, line_data):
        for line in line_data:
            name = unique_name(
                HexrdConfig().raw_mask_coords, 'polar_mask_0')
            raw_line = convert_polar_to_raw([line])
            HexrdConfig().raw_mask_coords[name] = raw_line
            HexrdConfig().visible_masks.append(name)
            create_polar_mask(name, [line])
        HexrdConfig().polar_masks_changed.emit()
>>>>>>> 7a1f2bf5
        self.new_mask_added.emit(self.image_mode)

    def on_action_edit_apply_laue_mask_to_polar_triggered(self):
        if not HexrdConfig().show_overlays:
            msg = 'Overlays are not displayed'
            QMessageBox.critical(self.ui, 'HEXRD', msg)
            return

        overlays = HexrdConfig().overlays
        laue_overlays = [x for x in overlays if x['type'] == OverlayType.laue]
        laue_overlays = [x for x in laue_overlays if x['visible']]
        if not laue_overlays:
            msg = 'No Laue overlays found'
            QMessageBox.critical(self.ui, 'HEXRD', msg)
            return

        data = []
        for overlay in laue_overlays:
            for det, val in overlay['data'].items():
                for ranges in val['ranges']:
                    data.append(ranges)

        if not data:
            msg = 'No Laue overlay ranges found'
            QMessageBox.critical(self.ui, 'HEXRD', msg)
            return

        name = unique_name(HexrdConfig().raw_mask_coords, 'laue_mask')
        create_polar_mask(name, data)
        raw_data = convert_polar_to_raw(data)
        HexrdConfig().raw_mask_coords[name] = raw_data
        HexrdConfig().visible_masks.append(name)
        self.new_mask_added.emit(self.image_mode)
        HexrdConfig().polar_masks_changed.emit()

    def action_edit_apply_powder_mask_to_polar(self):
        if not HexrdConfig().show_overlays:
            msg = 'Overlays are not displayed'
            QMessageBox.critical(self.ui, 'HEXRD', msg)
            return

        overlays = HexrdConfig().overlays
        powder_overlays = (
            [x for x in overlays if x['type'] == OverlayType.powder])
        powder_overlays = [x for x in powder_overlays if x['visible']]
        if not powder_overlays:
            msg = 'No powder overlays found'
            QMessageBox.critical(self.ui, 'HEXRD', msg)
            return

        data = []
        for overlay in powder_overlays:
            for _, val in overlay['data'].items():
                a = iter(val['rbnds'])
                for start, end in zip(a, a):
                    ranges = np.array(np.flip(start, axis=1))
                    ranges = np.append(ranges, np.flip(end), axis=0)
                    ranges = np.append(ranges, [ranges[0]], axis=0)
                    data.append(ranges[~np.isnan(ranges).any(axis=1)])

        if not data:
            msg = 'No powder overlay ranges found'
            QMessageBox.critical(self.ui, 'HEXRD', msg)
            return

        name = unique_name(HexrdConfig().raw_mask_coords, 'powder_mask')
        create_polar_mask(name, data)
        raw_data = convert_polar_to_raw(data)
        HexrdConfig().raw_mask_coords[name] = raw_data
        HexrdConfig().visible_masks.append(name)
        self.new_mask_added.emit(self.image_mode)
        HexrdConfig().polar_masks_changed.emit()


    def on_action_edit_apply_polygon_mask_triggered(self):
        mrd = MaskRegionsDialog(self.ui)
        mrd.new_mask_added.connect(self.new_mask_added.emit)
        mrd.show()

    def on_action_edit_reset_instrument_config(self):
        HexrdConfig().restore_instrument_config_backup()
        self.update_config_gui()

    def edit_refinements(self):
        w = self._refinements_editor = RefinementsEditor(self.ui)
        if not w.ui.exec_():
            return

        # Update the UI in case settings have changed
        self.update_config_gui()
        self.materials_panel.update_overlay_editor()

        if w.material_values_modified:
            HexrdConfig().active_material_modified.emit()

        update_canvas = w.iconfig_values_modified or w.material_values_modified
        if update_canvas:
            self.update_all(clear_canvases=True)

    def change_image_mode(self, mode):
        self.image_mode = mode
        self.update_image_mode_enable_states()

        # Clear the overlays
        HexrdConfig().clear_overlay_data()

        self.update_all()

    def update_image_mode_enable_states(self):
        # This is for enable states that depend on the image mode
        is_cartesian = self.image_mode == ViewType.cartesian
        is_polar = self.image_mode == ViewType.polar
        is_raw = self.image_mode == ViewType.raw

        has_images = HexrdConfig().has_images()

        self.ui.action_export_current_plot.setEnabled(
            (is_polar or is_cartesian) and has_images)
        self.ui.action_run_calibration.setEnabled(is_polar and has_images)
        self.ui.action_edit_apply_hand_drawn_mask.setEnabled(
            (is_polar or is_raw) and has_images)
        self.ui.action_run_wppf.setEnabled(is_polar and has_images)
        self.ui.action_edit_apply_laue_mask_to_polar.setEnabled(is_polar)
        self.ui.action_edit_apply_powder_mask_to_polar.setEnabled(is_polar)

    def start_powder_calibration(self):
        if not HexrdConfig().has_images():
            msg = ('No images available for calibration.')
            QMessageBox.warning(self.ui, 'HEXRD', msg)
            return

        if hasattr(self, '_powder_runner'):
            self._powder_runner.clear()

        self._powder_runner = PowderRunner(self.ui)
        self._powder_runner.finished.connect(self.finish_powder_calibration)
        self._powder_runner.run()

    def finish_powder_calibration(self):
        self.update_config_gui()
        self.update_all()

    def update_config_gui(self):
        current_widget = self.ui.calibration_tab_widget.currentWidget()
        if current_widget is self.cal_tree_view:
            self.cal_tree_view.rebuild_tree()
        elif current_widget is self.calibration_config_widget.ui:
            self.calibration_config_widget.update_gui_from_config()
        elif current_widget is self.calibration_slider_widget.ui:
            self.calibration_slider_widget.update_gui_from_config()
        self.config_loaded.emit()

    def eventFilter(self, target, event):
        if type(target) == QMainWindow and event.type() == QEvent.Close:
            # If the main window is closing, save the config settings
            HexrdConfig().save_settings()

        if not hasattr(self, '_first_paint_occurred'):
            if type(target) == QMainWindow and event.type() == QEvent.Paint:
                # Draw the images for the first time after the first paint
                # has occurred in order to avoid a black window.
                QTimer.singleShot(0, self.update_all)
                self._first_paint_occurred = True

        return False

    def update_if_mode_matches(self, mode):
        if self.image_mode == mode:
            self.update_all()

    def deep_rerender(self):
        # Clear all overlays
        HexrdConfig().clear_overlay_data()

        # Update all and clear the canvases
        self.update_all(clear_canvases=True)

    def update_all(self, clear_canvases=False):
        # If there are no images loaded, skip the request
        if not HexrdConfig().has_images():
            return

        prev_blocked = self.calibration_config_widget.block_all_signals()

        # Need to clear focus from current widget if enter is pressed or
        # else all clicks are emit an editingFinished signal and view is
        # constantly re-rendered
        if QApplication.focusWidget() is not None:
            QApplication.focusWidget().clearFocus()

        if clear_canvases:
            for canvas in self.ui.image_tab_widget.image_canvases:
                canvas.clear()

        if self.image_mode == ViewType.cartesian:
            self.ui.image_tab_widget.show_cartesian()
        elif self.image_mode == ViewType.polar:
            rebuild_polar_masks()
            self.ui.image_tab_widget.show_polar()
        else:
            rebuild_raw_masks()
            self.ui.image_tab_widget.load_images()

        # Only ask if have haven't asked before
        if HexrdConfig().workflow is None:
            self.workflow_selection_dialog.show()

        self.calibration_config_widget.unblock_all_signals(prev_blocked)

    def live_update(self, enabled):
        previous = HexrdConfig().live_update
        HexrdConfig().set_live_update(enabled)

        if enabled:
            HexrdConfig().rerender_needed.connect(self.update_all)
            # Go ahead and trigger an update as well
            self.update_all()
        # Only disconnect if we were previously enabled. i.e. the signal was
        # connected
        elif previous:
            HexrdConfig().rerender_needed.disconnect(self.update_all)

    def view_indexing_config(self):
        if hasattr(self, '_indexing_config_view'):
            self._indexing_config_view.reject()

        view = self._indexing_config_view = IndexingTreeViewDialog(self.ui)
        view.show()

    def view_fit_grains_config(self):
        if hasattr(self, '_fit_grains_config_view'):
            self._fit_grains_config_view.reject()

        view = self._fit_grains_config_view = FitGrainsTreeViewDialog(self.ui)
        view.show()

    def new_mouse_position(self, info):
        labels = []
        labels.append(f'x = {info["x_data"]:8.3f}')
        labels.append(f'y = {info["y_data"]:8.3f}')
        delimiter = ',  '

        intensity = info['intensity']
        if intensity is not None:
            labels.append(f'value = {info["intensity"]:8.3f}')
            labels.append(f'tth = {info["tth"]:8.3f}')
            labels.append(f'eta = {info["eta"]:8.3f}')
            labels.append(f'dsp = {info["dsp"]:8.3f}')
            labels.append(f'hkl = {info["hkl"]}')

        msg = delimiter.join(labels)
        self.ui.status_bar.showMessage(msg)

    def on_action_transform_detectors_triggered(self):
        mask_state = HexrdConfig().threshold_mask_status
        self.image_mode_widget.reset_masking()
        _ = TransformDialog(self.ui).exec_()
        self.image_mode_widget.reset_masking(mask_state)

    def on_action_switch_workflow_triggered(self):
        self.workflow_selection_dialog.show()

    def update_hedm_enable_states(self):
        actions = (self.ui.action_run_indexing, self.ui.action_run_fit_grains)
        for action in actions:
            action.setEnabled(False)

        image_series_dict = HexrdConfig().unagg_images
        if image_series_dict is None:
            image_series_dict = HexrdConfig().imageseries_dict

        if not image_series_dict:
            return

        # Check length of first series
        series = next(iter(image_series_dict.values()))
        if not len(series) > 1:
            return

        # If we made it here, they should be enabled.
        for action in actions:
            action.setEnabled(True)

    def on_action_open_mask_manager_triggered(self):
        self.mask_manager_dialog.show()

    def add_view_dock_widget_actions(self):
        # Add actions to show/hide all of the dock widgets
        dock_widgets = self.ui.findChildren(QDockWidget)
        titles = [w.windowTitle() for w in dock_widgets]
        for title, w in sorted(zip(titles, dock_widgets)):
            self.ui.view_dock_widgets.addAction(w.toggleViewAction())

    def enforce_view_mode(self, raw_only):
        if raw_only:
            self.image_mode_widget.ui.tab_widget.setCurrentIndex(0)

    def apply_lorentz_polarization_correction_toggled(self, b):
        if not b:
            # Just turn it off and return
            HexrdConfig().apply_lorentz_polarization_correction = b
            return

        # Get the user to first select the Lorentz polarization options
        d = LorentzPolarizationOptionsDialog(self.ui)
        if not d.exec_():
            # Canceled... uncheck the action.
            action = self.ui.action_apply_lorentz_polarization_correction
            action.setChecked(False)
            return

        # The dialog should have modified HexrdConfig's Lorentz options
        # already. Just apply it now.
        HexrdConfig().apply_lorentz_polarization_correction = b<|MERGE_RESOLUTION|>--- conflicted
+++ resolved
@@ -23,11 +23,8 @@
 from hexrd.ui.calibration.auto.powder_runner import PowderRunner
 from hexrd.ui.calibration.wppf_runner import WppfRunner
 from hexrd.ui.create_polar_mask import create_polar_mask, rebuild_polar_masks
-<<<<<<< HEAD
-from hexrd.ui.create_raw_mask import create_raw_mask, rebuild_raw_masks
-=======
-from hexrd.ui.create_raw_mask import convert_polar_to_raw, rebuild_raw_masks
->>>>>>> 7a1f2bf5
+from hexrd.ui.create_raw_mask import (
+    convert_polar_to_raw, create_raw_mask, rebuild_raw_masks)
 from hexrd.ui.utils import unique_name
 from hexrd.ui.constants import (
     OverlayType, ViewType, WORKFLOW_HEDM, WORKFLOW_LLNL)
@@ -585,36 +582,25 @@
         self._apply_drawn_mask_line_picker.finished.connect(
             self.run_apply_polar_mask)
 
-<<<<<<< HEAD
     def run_apply_polar_mask(self, dets, line_data):
-        raw_lines = HexrdConfig().raw_masks_line_data
-        polar_lines = HexrdConfig().polar_masks_line_data
-        if self.image_mode == ViewType.raw:
-            for det, line in zip(dets, line_data):
-                name = unique_name({**raw_lines, **polar_lines}, 'raw_mask_0')
-                HexrdConfig().raw_masks_line_data[name] = [(det, line.copy())]
-                HexrdConfig().visible_masks.append(name)
-                create_raw_mask(name, [(det, line.copy())])
-            HexrdConfig().raw_masks_changed.emit()
-        elif self.image_mode == ViewType.polar:
+        if self.image_mode == ViewType.polar:
             for line in line_data:
                 name = unique_name(
-                    {**raw_lines, **polar_lines}, 'polar_mask_0')
-                HexrdConfig().polar_masks_line_data[name] = line.copy()
+                    HexrdConfig().raw_mask_coords, 'polar_mask_0')
+                raw_line = convert_polar_to_raw([line])
+                HexrdConfig().raw_mask_coords[name] = raw_line
                 HexrdConfig().visible_masks.append(name)
-                create_polar_mask([line.copy()], name)
+                create_polar_mask(name, [line])
             HexrdConfig().polar_masks_changed.emit()
-=======
-    def run_apply_polar_mask(self, line_data):
-        for line in line_data:
-            name = unique_name(
-                HexrdConfig().raw_mask_coords, 'polar_mask_0')
-            raw_line = convert_polar_to_raw([line])
-            HexrdConfig().raw_mask_coords[name] = raw_line
-            HexrdConfig().visible_masks.append(name)
-            create_polar_mask(name, [line])
-        HexrdConfig().polar_masks_changed.emit()
->>>>>>> 7a1f2bf5
+        elif self.image_mode == ViewType.raw:
+            for det, line in zip(dets, line_data):
+                for line in line_data:
+                    name = unique_name(
+                        HexrdConfig().raw_mask_coords, 'raw_mask_0')
+                    HexrdConfig().raw_mask_coords[name] = line.copy()
+                    HexrdConfig().visible_masks.append(name)
+                    create_raw_mask(name, [(det, line)])
+                HexrdConfig().raw_masks_changed.emit()
         self.new_mask_added.emit(self.image_mode)
 
     def on_action_edit_apply_laue_mask_to_polar_triggered(self):
