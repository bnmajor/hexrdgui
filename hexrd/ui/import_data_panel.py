--- conflicted
+++ resolved
@@ -217,13 +217,9 @@
             HexrdConfig().image('default', 0), self.parent())
         self.it.create_shape(
             module=hexrd_resources,
-<<<<<<< HEAD
-            file_name=f'{self.instrument}_{self.detector}_bnd.txt')
-=======
             file_name=f'{self.instrument}_{self.detector}_bnd.txt',
             det=self.detector,
             instr=self.instrument)
->>>>>>> 0eae558c
         self.update_template_style()
 
         self.display_bounds()
