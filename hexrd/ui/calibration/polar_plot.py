--- conflicted
+++ resolved
@@ -8,31 +8,18 @@
 
 from hexrd.ui.create_hedm_instrument import create_hedm_instrument
 from hexrd.ui.hexrd_config import HexrdConfig
-from hexrd.ui import utils
 
 
 def polar_viewer():
-<<<<<<< HEAD
     return InstrumentViewer()
-=======
-    instr = create_hedm_instrument()
-    images_dict = HexrdConfig().current_images_dict()
-    return InstrumentViewer(instr, images_dict)
->>>>>>> 0f7edd73
 
 
 class InstrumentViewer:
 
-<<<<<<< HEAD
     def __init__(self):
         self.type = 'polar'
-        self.instr = utils.create_hedm_instrument()
-=======
-    def __init__(self, instr, images_dict):
-        self.type = 'polar'
-        self.instr = instr
-        self.images_dict = images_dict
->>>>>>> 0f7edd73
+        self.instr = create_hedm_instrument()
+        self.images_dict = HexrdConfig().current_images_dict()
         self.dplane = DisplayPlane()
 
         # Resolution settings
