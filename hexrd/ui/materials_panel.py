--- conflicted
+++ resolved
@@ -123,38 +123,22 @@
         return self.ui.materials_combo.currentText()
 
     def add_material(self):
-<<<<<<< HEAD
         # Loop until validation succeeds or the user cancels
         while True:
             if self.add_material_dialog.ui.exec_():
                 material = self.add_material_dialog.hexrd_material()
                 name = material.name
-                if name in HexrdConfig().materials().keys():
+                if name in HexrdConfig().materials.keys():
                     msg = 'Material name "' + name + '" already exists!'
                     QMessageBox.warning(self.ui, 'HEXRD', msg)
                     continue
 
                 HexrdConfig().add_material(name, material)
-                HexrdConfig().set_active_material(name)
+                HexrdConfig().active_material = name
                 self.update_gui_from_config()
                 return
             else:
                 return
-=======
-        if self.add_material_dialog.ui.exec_():
-            material = self.add_material_dialog.hexrd_material()
-            name = material.name
-
-            if name in HexrdConfig().materials.keys():
-                msg = 'Material name "' + name + '" already exists!'
-                QMessageBox.warning(self.ui, 'HEXRD', msg)
-                self.add_material_dialog.show()
-                return
-
-            HexrdConfig().add_material(name, material)
-            HexrdConfig().active_material = name
-            self.update_gui_from_config()
->>>>>>> 2da771a1
 
     def modify_material(self):
         material = HexrdConfig().active_material
