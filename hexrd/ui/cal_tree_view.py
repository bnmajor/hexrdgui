from PySide2.QtCore import QAbstractItemModel, QModelIndex, Qt, Signal
from PySide2.QtWidgets import (
    QMessageBox, QTreeView, QMenu, QCheckBox, QStyledItemDelegate
)
from PySide2.QtGui import QCursor

from hexrd.ui.hexrd_config import HexrdConfig


class TreeItem:
    # A simple TreeItem class to be used with QTreeView...

    def __init__(self, data_list, parent_item=None):
        self.data_list = data_list
        self.parent_item = parent_item
        self.child_items = []
        if self.parent_item:
            # Add itself automatically to its parent's children...
            self.parent_item.append_child(self)

    def append_child(self, child):
        self.child_items.append(child)

    def child(self, row):
        if row < 0 or row >= len(self.child_items):
            return None

        return self.child_items[row]

    def child_count(self):
        return len(self.child_items)

    def clear_children(self):
        self.child_items.clear()

    def column_count(self):
        return len(self.data_list)

    def data(self, column):
        if column < 0 or column >= len(self.data_list):
            return None
        return self.data_list[column]

    def set_data(self, column, val):
        if column < 0 or column >= len(self.data_list):
            return
        self.data_list[column] = val

    def row(self):
        if self.parent_item:
            return self.parent_item.child_items.index(self)
        return 0


# Global constants
REFINED = 0
FIXED = 1

KEY_COL = 0
VALUE_COL = 1
STATUS_COL = 2


class CalTreeItemModel(QAbstractItemModel):

    """Emitted when data has changed in tree view"""
    tree_data_changed = Signal()

    def __init__(self, parent=None):
        super(CalTreeItemModel, self).__init__(parent)
        self.root_item = TreeItem(['key', 'value', 'fixed'])
        self.cfg = HexrdConfig()
        self.rebuild_tree()

    def columnCount(self, parent):
        return self.root_item.column_count()

    def data(self, index, role):
        if not index.isValid():
            return None

        if role != Qt.DisplayRole and role != Qt.EditRole:
            return None

        item = self.get_item(index)

        value = item.data(index.column())
        if index.column() == STATUS_COL:
            if role == Qt.EditRole:
                return value
            if role == Qt.DisplayRole:
                return None
        return value

    def setData(self, index, value, role):
        item = self.get_item(index)
        path = self.get_path_from_root(item, index.column())

        # If they are identical, don't do anything
        if value == item.data(index.column()):
            return True

        if index.column() == VALUE_COL:
            old_value = self.cfg.get_instrument_config_val(path)

            # As a validation step, ensure that the new value can be
            # converted to the old value's type
            try:
                value = type(old_value)(value)
            except ValueError:
                msg = ('Could not convert ' + str(value) + ' to type ' +
                       str(type(old_value).__name__))
                QMessageBox.warning(None, 'HEXRD', msg)
                return False

        item.set_data(index.column(), value)
        self.tree_data_changed.emit()

        if item.child_count() == 0:
            self.cfg.set_instrument_config_val(path, value)

        return True

    def flags(self, index):
        if not index.isValid():
            return Qt.NoItemFlags

        flags = super(CalTreeItemModel, self).flags(index)

        item = self.get_item(index)
        if ((index.column() == VALUE_COL and item.child_count() == 0) or
                index.column() == STATUS_COL):
            # The second and third columns with no children are editable
            flags = flags | Qt.ItemIsEditable

        return flags

    def headerData(self, section, orientation, role):
        if orientation == Qt.Horizontal and role == Qt.DisplayRole:
            return self.root_item.data(section)

        return None

    def index(self, row, column, parent):
        if not self.hasIndex(row, column, parent):
            return QModelIndex()

        parent_item = self.get_item(parent)
        child_item = parent_item.child(row)
        if not child_item:
            return QModelIndex()

        return self.createIndex(row, column, child_item)

    def parent(self, index):
        if not index.isValid():
            return QModelIndex()

        child_item = self.get_item(index)
        parent_item = child_item.parent_item
        if not parent_item or parent_item is self.root_item:
            return QModelIndex()

        return self.createIndex(parent_item.row(), KEY_COL, parent_item)

    def rowCount(self, parent=QModelIndex()):
        parent_item = self.get_item(parent)
        return parent_item.child_count()

    def get_item(self, index):
        # If the index is valid and the internal pointer is valid,
        # return the item. Otherwise, return the root item.
        if index.isValid():
            item = index.internalPointer()
            if item:
                return item

        return self.root_item

    def clear(self):
        # Remove all of the root item children. That clears it.
        root = self.root_item
        self.beginRemoveRows(QModelIndex(), KEY_COL, root.child_count() - 1)
        root.clear_children()
        self.endRemoveRows()

    def rebuild_tree(self):
        # Rebuild the tree from scratch
        self.clear()
        for key in self.cfg.internal_instrument_config.keys():
            tree_item = self.add_tree_item(key, None, REFINED, self.root_item)
            self.recursive_add_tree_items(
                self.cfg.internal_instrument_config[key], tree_item)
            self.update_parent_status(tree_item)

    def add_tree_item(self, key, value, status, parent):
        data = [key, value, status]
        tree_item = TreeItem(data, parent)
        return tree_item

    def set_value(self, key, cur_config, cur_tree_item):
        if isinstance(cur_config, list):
            children = cur_tree_item.child_items
            for child in children:
                value = cur_config[child.data(KEY_COL)]
                child.set_data(VALUE_COL, value)
        else:
            cur_tree_item.set_data(VALUE_COL, cur_config)
        return

    def recursive_add_tree_items(self, cur_config, cur_tree_item):
        if isinstance(cur_config, dict):
            keys = cur_config.keys()
        elif isinstance(cur_config, list):
            keys = range(len(cur_config))
        else:
            # This must be a value. Set it.
            cur_tree_item.set_data(STATUS_COL, cur_config)
            return

        for key in keys:
            if key == 'value':
                self.set_value(key, cur_config[key], cur_tree_item)
                continue
            elif key == 'status':
                tree_item = cur_tree_item
            else:
                tree_item = self.add_tree_item(key, None, REFINED,
                                               cur_tree_item)
            self.recursive_add_tree_items(cur_config[key], tree_item)

    def update_parent_status(self, parent):
        children = parent.child_items
        for child in children:
            if child.child_count() > 0:
                self.update_parent_status(child)
            if child.data(STATUS_COL):
                parent.set_data(STATUS_COL, FIXED)

    def get_path_from_root(self, tree_item, column):
        path = ['value'] if column == VALUE_COL else ['status']
        cur_tree_item = tree_item
        while True:
            text = cur_tree_item.data(KEY_COL)
            if _is_int(text):
                path.append(int(text))
            else:
                path.insert(0, text)
            cur_tree_item = cur_tree_item.parent_item
            if cur_tree_item is self.root_item:
                break

        return path


class CheckBoxDelegate(QStyledItemDelegate):

    def __init__(self, parent=None):
        super(CheckBoxDelegate, self).__init__(parent)

    def createEditor(self, parent, option, index):
        check = QCheckBox(parent)

        check.toggled.connect(self.statusChanged)

        return check

    def statusChanged(self):
        self.commitData.emit(self.sender())

    def setModelData(self, check, model, index):
        item = self.parent().model().get_item(index)
        if item.child_count() > 0:
            self.setChildData(item, int(check.isChecked()))
        model.setData(index, int(check.isChecked()), Qt.DisplayRole)
        self.updateModel(index)

    def setChildData(self, parent, value):
        children = parent.child_items
        for child in children:
            child.set_data(STATUS_COL, value)
            if child.child_count() == 0:
                path = self.parent().model().get_path_from_root(child,
                                                                STATUS_COL)
                self.parent().model().cfg.set_instrument_config_val(path,
                                                                    value)
            else:
                self.setChildData(child, value)

    def updateModel(self, index):
        end = self.parent().model().index(
            -1, STATUS_COL, self.parent().model().parent(index))
        self.parent().model().dataChanged.emit(index, end)


class CalTreeView(QTreeView):

    def __init__(self, parent=None):
        super(CalTreeView, self).__init__(parent)
        self.setModel(CalTreeItemModel(self))
        self.setItemDelegateForColumn(
            STATUS_COL, CheckBoxDelegate(self))
        self.expand_rows()
        self.resizeColumnToContents(KEY_COL)
        self.resizeColumnToContents(VALUE_COL)
        self.resizeColumnToContents(STATUS_COL)

        self.header().resizeSection(KEY_COL, 200)
        self.header().resizeSection(VALUE_COL, 200)

        self.setup_connections()

    def setup_connections(self):
        self.collapsed.connect(self.update_collapsed_status)
        self.expanded.connect(self.update_collapsed_status)

    def contextMenuEvent(self, event):
        index = self.indexAt(event.pos())
        item = self.model().get_item(index)
        children = item.child_count()

        if index.column() == KEY_COL and children:
            menu = QMenu(self)
            collapse = menu.addAction('Collapse All')
            expand = menu.addAction('Expand All')
            check = None
            uncheck = None
            if children:
                menu.addSeparator()
                check = menu.addAction('Check All')
                uncheck = menu.addAction('Uncheck All')
            action = menu.exec_(QCursor.pos())

            if action == collapse:
                self.collapse_selection(item, index)
            elif action == expand:
                self.expand_selection(item, index)
            elif action == check:
                self.itemDelegateForColumn(STATUS_COL).setChildData(
                    item, True)
                self.itemDelegateForColumn(STATUS_COL).updateModel(index)
            elif action == uncheck:
                self.itemDelegateForColumn(STATUS_COL).setChildData(
                    item, False)
                self.itemDelegateForColumn(STATUS_COL).updateModel(index)

    def rebuild_tree(self):
        # We rebuild it from scratch every time it is shown in case
        # the number of detectors have changed.
        self.model().rebuild_tree()

        self.blockSignals(True)
        self.expand_rows()
        self.blockSignals(False)

    def expand_rows(self, parent=QModelIndex()):
        # Recursively expands all rows
        for i in range(self.model().rowCount(parent)):
            index = self.model().index(i, KEY_COL, parent)
            item = self.model().get_item(index)

            path = self.model().get_path_from_root(item, KEY_COL)
            if path not in HexrdConfig().collapsed_state:
                self.expand(index)

            self.display_status_checkbox(i, parent)

            self.expand_rows(index)

    def expand_selection(self, parent, index):
        for child in range(parent.child_count()):
<<<<<<< HEAD
            idx = self.model().index(child, KEY_COL, index)
            self.expand(idx)
=======
            self.expand_selection(
                parent.child_items[child],
                self.model().index(child, KEY_COL, index))
>>>>>>> 357db949
        self.expand(index)

    def collapse_selection(self, parent, index):
        for child in range(parent.child_count()):
<<<<<<< HEAD
            idx = self.model().index(child, KEY_COL, index)
            self.collapse(idx)
        self.collapse(index)

    def update_collapsed_status(self, index):
        item = self.model().get_item(index)
        path = self.model().get_path_from_root(item, KEY_COL)

        HexrdConfig().update_collapsed_state(path)

=======
            self.collapse_selection(
                parent.child_items[child],
                self.model().index(child, KEY_COL, index))
        self.collapse(index)

>>>>>>> 357db949
    # Display status checkbox for the row if the requirements are met
    def display_status_checkbox(self, row, parent=QModelIndex()):

        index = self.model().index(row, KEY_COL, parent)
        item = self.model().get_item(index)

        # If it has children, return
        if item.child_count() != 0:
            return

        # If the data is a string, return
        if isinstance(item.data(VALUE_COL), str):
            return

        # If the key is blacklisted, return
        blacklisted_keys = ['saturation_level']
        if item.data(KEY_COL) in blacklisted_keys:
            return

        # If one of the parents of the item is blacklisted, return
        blacklisted_parents = ['pixels']
        parent_item = item.parent_item
        while parent_item is not None:
            if parent_item.data(KEY_COL) in blacklisted_parents:
                return

            parent_item = parent_item.parent_item

        # Show the checkbox
        editor_idx = self.model().index(row, STATUS_COL, parent)
        self.openPersistentEditor(editor_idx)


def _is_int(s):
    try:
        int(s)
        return True
    except ValueError:
        return False<|MERGE_RESOLUTION|>--- conflicted
+++ resolved
@@ -369,36 +369,24 @@
 
     def expand_selection(self, parent, index):
         for child in range(parent.child_count()):
-<<<<<<< HEAD
-            idx = self.model().index(child, KEY_COL, index)
-            self.expand(idx)
-=======
             self.expand_selection(
                 parent.child_items[child],
                 self.model().index(child, KEY_COL, index))
->>>>>>> 357db949
         self.expand(index)
 
     def collapse_selection(self, parent, index):
         for child in range(parent.child_count()):
-<<<<<<< HEAD
-            idx = self.model().index(child, KEY_COL, index)
-            self.collapse(idx)
-        self.collapse(index)
-
-    def update_collapsed_status(self, index):
-        item = self.model().get_item(index)
-        path = self.model().get_path_from_root(item, KEY_COL)
-
-        HexrdConfig().update_collapsed_state(path)
-
-=======
             self.collapse_selection(
                 parent.child_items[child],
                 self.model().index(child, KEY_COL, index))
         self.collapse(index)
 
->>>>>>> 357db949
+    def update_collapsed_status(self, index):
+        item = self.model().get_item(index)
+        path = self.model().get_path_from_root(item, KEY_COL)
+
+        HexrdConfig().update_collapsed_state(path)
+
     # Display status checkbox for the row if the requirements are met
     def display_status_checkbox(self, row, parent=QModelIndex()):
 
