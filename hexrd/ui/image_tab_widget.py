--- conflicted
+++ resolved
@@ -263,10 +263,9 @@
 
         self.new_mouse_position.emit(info)
 
-<<<<<<< HEAD
     def export_polar_plot(self, filename):
         self.image_canvases[0].export_polar_plot(filename)
-=======
+
     def polar_show_snip1d(self):
         self.image_canvases[0].polar_show_snip1d()
 
@@ -289,7 +288,6 @@
         # Restore the global navigation tool items for other parts of
         # the program to use them.
         NavigationToolbar2QT.toolitems = old_toolitems
->>>>>>> 2db8aca7
 
 
 if __name__ == '__main__':
